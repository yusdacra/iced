--- conflicted
+++ resolved
@@ -41,13 +41,10 @@
 directories = "2.0"
 reqwest = "0.9"
 rand = "0.7"
-<<<<<<< HEAD
 chrono = "0.4"
 futures = "0.3"
-=======
 iced_native = { version = "0.1", path = "./native" }
 iced_wgpu = { version = "0.1", path = "./wgpu" }
->>>>>>> f942fc3b
 
 [target.'cfg(target_arch = "wasm32")'.dev-dependencies]
 wasm-bindgen = "0.2.51"